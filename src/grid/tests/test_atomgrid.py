--- conflicted
+++ resolved
@@ -689,75 +689,7 @@
                 # Raise error since it can't do derivative beyond one.
                 interp_func(xyz, deriv=3)
 
-<<<<<<< HEAD
-=======
-    def test_interpolation_of_laplacian_with_spherical_harmonic(self):
-        r"""Test the interpolation of Laplacian of spherical harmonic is eigenvector."""
-        odg = OneDGrid(np.linspace(0.0, 10, num=2000), np.ones(2000), (0, np.inf))
-        rad = IdentityRTransform().transform_1d_grid(odg)
-        degree = 6 * 2 + 2
-        atgrid = AtomGrid.from_pruned(rad, 1, sectors_r=[], sectors_degree=[degree])
-
-        def func(sph_points):
-            # Spherical harmonic of order 6 and magnetic 0
-            r, phi, theta = sph_points.T
-            return (
-                np.sqrt(2.0)
-                * np.sqrt(13)
-                / (np.sqrt(np.pi) * 32)
-                * (
-                    231 * np.cos(theta) ** 6.0
-                    - 315 * np.cos(theta) ** 4.0
-                    + 105 * np.cos(theta) ** 2.0
-                    - 5.0
-                )
-            )
-
-        # Get spherical points from atomic grid
-        spherical_pts = atgrid.convert_cartesian_to_spherical(atgrid.points)
-        func_values = func(spherical_pts)
-
-        laplacian = atgrid.interpolate_laplacian(func_values)
-
-        # Test on the same points used for interpolation and random points.
-        for grid in [atgrid.points, np.random.uniform(-0.75, 0.75, (250, 3))]:
-            actual = laplacian(grid)
-            spherical_pts = atgrid.convert_cartesian_to_spherical(grid)
-            # Eigenvector spherical harmonic times l(l + 1) / r^2
-            with np.errstate(divide="ignore", invalid="ignore"):
-                desired = (
-                    -func(spherical_pts) * 6 * (6 + 1) / spherical_pts[:, 0] ** 2.0
-                )
-            desired[spherical_pts[:, 0] ** 2.0 < 1e-10] = 0.0
-            assert_almost_equal(actual, desired, decimal=3)
-
-    def test_interpolation_of_laplacian_of_exponential(self):
-        r"""Test the interpolation of Laplacian of exponential."""
-        odg = OneDGrid(np.linspace(0.01, 1, num=1000), np.ones(1000), (0, np.inf))
-        degree = 10
-        atgrid = AtomGrid.from_pruned(odg, 1, sectors_r=[], sectors_degree=[degree])
-
-        def func(cart_pts):
-            radius = np.linalg.norm(cart_pts, axis=1)
-            return np.exp(-radius)
-
-        func_values = func(atgrid.points)
-
-        laplacian = atgrid.interpolate_laplacian(func_values)
-
-        # Test on the same points used for interpolation and random points.
-        for grid in [atgrid.points, np.random.uniform(-0.5, 0.5, (250, 3))]:
-            actual = laplacian(grid)
-            spherical_pts = atgrid.convert_cartesian_to_spherical(grid)
-            # Laplacian of exponential is e^-x (x - 2) / x
-            desired = (
-                np.exp(-spherical_pts[:, 0])
-                * (spherical_pts[:, 0] - 2.0)
-                / spherical_pts[:, 0]
-            )
-            assert_almost_equal(actual, desired, decimal=3)
-
->>>>>>> 0677fc76
+
     def test_error_raises(self):
         """Tests for error raises."""
         with self.assertRaises(TypeError):
