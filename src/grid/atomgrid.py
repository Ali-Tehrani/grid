--- conflicted
+++ resolved
@@ -440,12 +440,8 @@
         )  # swap points axes to last
 
         # Remove the radial weights and r^2 values that are in self.weights
-<<<<<<< HEAD
         with np.errstate(divide='ignore', invalid='ignore'):
             radial_coefficients /= (self.rgrid.points ** 2 * self.rgrid.weights)
-=======
-        radial_coefficients /= self.rgrid.points**2 * self.rgrid.weights
->>>>>>> 0677fc76
         # For radius smaller than 1.0e-8, due to division by zero, we regenerate
         # the angular grid and calculate the integral at those points.
         r_index = np.where(self.rgrid.points < 1e-8)[0]
@@ -715,75 +711,7 @@
 
         return interpolate_low
 
-<<<<<<< HEAD
-=======
-    def interpolate_laplacian(self, func_vals: np.ndarray):
-        r"""
-        Return a function that interpolates the Laplacian of a function.
-
-        .. math::
-            \Deltaf = \frac{1}{r}\frac{\partial^2 rf}{\partial r^2} - \frac{\hat{L}}{r^2},
-
-        such that the angular momentum operator satisfies :math:`\hat{L}(Y_l^m) = l (l + 1) Y_l^m`.
-        Expanding f in terms of spherical harmonic expansion, we get that
-
-        .. math::
-            \Deltaf = \sum \sum \bigg[\frac{\rho_{lm}^{rf}}{r} -
-            \frac{l(l+1) \rho_{lm}^f}{r^2} \bigg] Y_l^m,
-
-        where :math:`\rho_{lm}^f` is the lth, mth radial component of function f.
-
-        Parameters
-        ----------
-        func_vals : ndarray(N,)
-            The function values evaluated on all :math:`N` points on the atomic grid.
-
-        Returns
-        -------
-        callable[ndarray(M,3) -> ndarray(M,)] :
-            Function that interpolates the Laplacian of a function whose input is
-            Cartesian points.
-
-        """
-        radial, theta, phi = self.convert_cartesian_to_spherical().T
-        # Multiply f by r to get rf
-        func_vals_radial = radial * func_vals
-
-        # compute spline for the radial components for rf and f
-        radial_comps_rf = self.radial_component_splines(func_vals_radial)
-        radial_comps_f = self.radial_component_splines(func_vals)
-
-        def interpolate_laplacian(points):
-            r_pts, theta, phi = self.convert_cartesian_to_spherical(points).T
-
-            # Evaluate the radial components for function f
-            r_values_f = np.array([spline(r_pts) for spline in radial_comps_f])
-            # Evaluate the second derivatives of splines of radial component of function rf
-            r_values_rf = np.array([spline(r_pts, 2) for spline in radial_comps_rf])
-
-            r_sph_harm = generate_real_spherical_harmonics(self.l_max // 2, theta, phi)
-
-            # Divide \rho_{lm}^{rf} by r  and \rho_{lm}^{rf} by r^2
-            # l means the angular (l,m) variables and n represents points.
-            with np.errstate(divide="ignore", invalid="ignore"):
-                r_values_rf /= r_pts
-                r_values_rf[:, r_pts < 1e-10] = 0.0
-                r_values_f /= r_pts**2.0
-                r_values_f[:, r_pts**2.0 < 1e-10] = 0.0
-
-            # Multiply \rho_{lm}^f by l(l+1), note 2l+1 orders for each degree l
-            degrees = np.hstack(
-                [[x * (x + 1)] * (2 * x + 1) for x in np.arange(0, self.l_max // 2 + 1)]
-            )
-            second_component = np.einsum("ln,l->ln", r_values_f, degrees)
-            # Compute \rho_{lm}^{rf}/r - \rho_{lm}^f l(l + 1) / r^2
-            component = r_values_rf - second_component
-            # Multiply by spherical harmonics and take the sum
-            return np.einsum("ln, ln -> n", component, r_sph_harm)
-
-        return interpolate_laplacian
-
->>>>>>> 0677fc76
+
     @staticmethod
     def _input_type_check(rgrid: OneDGrid, center: np.ndarray):
         """Check input type.
