{
  "cells": [
    {
      "cell_type": "markdown",
      "metadata": {},
      "source": [
<<<<<<< HEAD
        "<a target=\"_blank\" href=\"https://colab.research.google.com/github/theochem/grid/blob/master/doc/notebooks/JCP_Paper.ipynb\">\n",
        "  <img src=\"https://colab.research.google.com/assets/colab-badge.svg\" alt=\"Open In Colab\"/>\n",
        "</a>"
      ]
    },
    {
      "cell_type": "markdown",
      "metadata": {},
      "source": [
=======
>>>>>>> 475908e5
        "# Grid publication examples\n",
        "\n",
        "This notebook provides the examples of the use of [`qc-grid`](https://grid.qcdevs.org/index.html) provided in the publication article.\n",
        "\n",
        "## Install dependencies and download data\n",
        "This notebook requires several dependencies and data. The next cell will install the required dependencies if they are not already installed. It will also download the data required for the examples if it is not already downloaded."
      ]
    },
    {
      "cell_type": "code",
      "execution_count": null,
      "metadata": {},
      "outputs": [],
      "source": [
        "! python -m pip install numpy\n",
        "! python -m pip install matplotlib\n",
        "! python -m pip install scipy\n",
        "! python -m pip install urllib3\n",
        "! python -m pip install git+https://github.com/theochem/grid.git\n",
        "! python -m pip install git+https://github.com/theochem/iodata.git\n",
        "! python -m pip install git+https://github.com/maximilianvz/gbasis.git@address_issue_113\n",
        "\n",
        "import os\n",
        "from urllib.request import urlretrieve\n",
        "\n",
        "# download the required data files\n",
        "file_path = \"ch2o_q+0.fchk\"\n",
        "if not os.path.isfile(file_path):\n",
        "    url = \"https://github.com/theochem/grid/blob/master/doc/notebooks/ch2o_q%2B0.fchk?raw=true\"\n",
        "    urlretrieve(url, file_path)"
      ]
    },
    {
      "cell_type": "markdown",
      "metadata": {},
      "source": [
        "## Grid Construction and Integration\n",
        "\n",
        "### 1. Radial Grids: One-Dimensional Grids and Radial Transformation\n",
        "\n",
        "The following example shows how to build a radial grid by combining a one-dimensional grid (e.g., Gauss-Chebyshev Type 2) and a radial transformation (e.g., Becke transformation)."
      ]
    },
    {
      "cell_type": "code",
      "execution_count": null,
      "metadata": {},
      "outputs": [],
      "source": [
        "import numpy as np\n",
        "from grid.onedgrid import GaussChebyshevType2\n",
        "from grid.rtransform import BeckeRTransform\n",
        "\n",
        "# Generate 1D grid on [-1, 1] interval\n",
        "oned = GaussChebyshevType2(30)\n",
        "print(\"Number of 1D grid points: \", oned.size)   # outputs 30\n",
        "print(\"Domain of 1D grid: \", oned.domain)        # outputs (-1, 1)\n",
        "\n",
        "# Transform 1D grid using Becke transformation\n",
        "rgrid = BeckeRTransform(1.e-4, 1.5).transform_1d_grid(oned)\n",
        "\n",
        "# Integrate Gaussian s-function from 0 to infinity\n",
        "integral = rgrid.integrate(np.exp(-0.5 * rgrid.points**2))\n",
        "print(\"Integral of Gaussian s-function: \", integral)   # outputs sqrt(pi/2)"
      ]
    },
    {
      "cell_type": "markdown",
      "metadata": {},
      "source": [
        "### 2. Angular Grids\n",
        "\n",
        "The following example shows construct and integrate over an angular grid."
      ]
    },
    {
      "cell_type": "code",
      "execution_count": null,
      "metadata": {},
      "outputs": [],
      "source": [
        "import numpy as np\n",
        "from grid import AngularGrid\n",
        "\n",
        "# Make an instance of AngularGrid given a Lebedev-Laikov grid size\n",
        "g = AngularGrid(size=140, use_spherical=False)\n",
        "print(\"Number of angular grid points: \", g.size)   # outputs 146\n",
        "print(\"Shape of angular grid points: \", g.points.shape)   # outputs (146, 3)\n",
        "print(\"Shape of angular grid weights: \", g.weights.shape) # outputs (146,)\n",
        "\n",
        "# Confirm that angular grid points are on the unit sphere\n",
        "norm = np.linalg.norm(g.points, axis=1)\n",
        "print(\"Norm of the grid points is all one:\", np.all(np.abs(norm - 1.0) < 1e-8))\n",
        "\n",
        "# Evaluate surface area of the unit sphere,\n",
        "# i.e., integrate constant function 1\n",
        "integral = g.integrate(np.ones(g.size))\n",
        "print(\"Integral of constant function 1 over the sphere: \", integral)   # 4*pi"
      ]
    },
    {
      "cell_type": "markdown",
      "metadata": {},
      "source": [
        "### 3. Atomic Grid\n",
        "\n",
        "The following example shows three ways to construct an atomic grid."
      ]
    },
    {
      "cell_type": "code",
      "execution_count": null,
      "metadata": {},
      "outputs": [],
      "source": [
        "from grid.atomgrid import AtomGrid\n",
        "\n",
        "# Option 1: using radial grid and degrees of Lebedev-Laikov angular grid\n",
        "atgrid = AtomGrid(rgrid, degrees=[11])\n",
        "print(\"Number of atomic grid points: \", atgrid.size) # outputs 1500\n",
        "\n",
        "# Option 2: using radial grid and  atomic radius & sectors\n",
        "atgrid = AtomGrid.from_pruned(\n",
        "    rgrid, radius=0.5, sectors_r=[0.5, 1.0, 1.5], sectors_degree=[3, 7, 5, 3]\n",
        ")\n",
        "print(\"Number of atomic grid points: \", atgrid.size) # outputs 264\n",
        "\n",
        "# Option 3: using radial grid, atomic number, and preset\n",
        "atgrid = AtomGrid.from_preset(atnum=1, preset=\"coarse\", rgrid=rgrid)\n",
        "print(\"Number of atomic grid points: \", atgrid.size) # outputs 1036"
      ]
    },
    {
      "cell_type": "markdown",
      "metadata": {},
      "source": [
        "### 4. Molecular Grid\n",
        "\n",
        "A molecular grid is constructed by combining atomic grids centered at each atom. A molecular grid needs to use atoms in molecules (AIM) weights for achieving a proper integration over the molecular grid. The following example shows how to construct a molecular grid and integrate over it.\n",
        "\n",
        "####  Provide data needed for molecular grid construction\n",
        "\n",
        "Fist, we need the data needed for molecular grid construction, this includes the molecular geometry, the atomic numbers and for testing purpose, a way to get the function values at the grid points. In this example, we use formaldehyde as the molecule and as function values its electron density.\n",
        "\n",
        "##### Select the AIM weights scheme"
      ]
    },
    {
      "cell_type": "code",
      "execution_count": null,
      "metadata": {},
      "outputs": [],
      "source": [
        "from grid.becke import BeckeWeights\n",
        "\n",
        "# Make an instance of BeckeWeights class\n",
        "aim_weights = BeckeWeights(radii=None, order=3)"
      ]
    },
    {
      "cell_type": "markdown",
      "metadata": {},
      "source": [
        "##### Load formaldehyde molecule data (molecular geometry, nuclear charges and atomic coordinates)"
      ]
    },
    {
      "cell_type": "code",
      "execution_count": null,
      "metadata": {},
      "outputs": [],
      "source": [
        "from iodata import load_one\n",
        "\n",
        "# Load formatted-checkpoint file of formaldehyde molecule. Source:\n",
        "# https://github.com/theochem/grid/blob/master/doc/notebooks/ch2o_q%2B0.fchk\n",
        "mol = load_one(\"ch2o_q+0.fchk\")\n",
        "\n",
        "# Get atomic numbers, core numbers, and Cartesian coordinates\n",
        "atnums, atcharges, atcoords = mol.atnums, mol.atcorenums, mol.atcoords\n",
        "\n",
        "print(\"Atomic Numbers: \", atnums)\n",
        "print(\"Atomic Core Charges: \", atcharges)\n",
        "print(\"Atomic Coordinates: \", atcoords)"
      ]
    },
    {
      "cell_type": "markdown",
      "metadata": {},
      "source": [
        "#### Construct the molecular grid\n",
        "\n",
        "-  **From a set of atomic grids (one for each atom)**"
      ]
    },
    {
      "cell_type": "code",
      "execution_count": null,
      "metadata": {},
      "outputs": [],
      "source": [
        "from grid.molgrid import MolGrid\n",
        "\n",
        "# Option 1: Construct a molecular grid from atomic grids\n",
        "atgrids = [\n",
        "    AtomGrid(rgrid, degrees=[51], center=atcoords[0]),  # for oxygen\n",
        "    AtomGrid(rgrid, degrees=[25], center=atcoords[1]),  # For carbon\n",
        "    AtomGrid(rgrid, degrees=[10], center=atcoords[2]),  # for hydrogen 1\n",
        "    AtomGrid(rgrid, degrees=[10], center=atcoords[3]),   # for hydrogen 2\n",
        "]\n",
        "molgrid = MolGrid(atnums, atgrids, aim_weights, store=True)\n",
        "\n",
        "print(\"Number molecular grid points: \", molgrid.size)   # outputs 39120"
      ]
    },
    {
      "cell_type": "markdown",
      "metadata": {},
      "source": [
        "-  **Using predefined pruned grids corresponding to each nucleus**"
      ]
    },
    {
      "cell_type": "code",
      "execution_count": null,
      "metadata": {},
      "outputs": [],
      "source": [
        "# Option 2: Construct a molecular grid from predefined pruned angular grids\n",
        "molgrid = MolGrid.from_preset(\n",
        "    atnums, atcoords, preset=\"fine\", rgrid=rgrid, aim_weights=aim_weights, store=True\n",
        ")\n",
        "\n",
        "print(\"Number molecular grid points: \", molgrid.size)   # outputs 9892"
      ]
    },
    {
      "cell_type": "markdown",
      "metadata": {},
      "source": [
        "-  **From the size of the angular grid**"
      ]
    },
    {
      "cell_type": "code",
      "execution_count": null,
      "metadata": {},
      "outputs": [],
      "source": [
        "# Option 3: Construct a molecular grid given size (40) of the angular grid\n",
        "molgrid = MolGrid.from_size(\n",
        "    atnums, atcoords, 40, rgrid, aim_weights, store=True\n",
        ")\n",
        "\n",
        "print(\"Number molecular grid points: \", molgrid.size)   # outputs 6000"
      ]
    },
    {
      "cell_type": "markdown",
      "metadata": {},
      "source": [
        "-  **From radial sectors and angular degrees associated with each sector**"
      ]
    },
    {
      "cell_type": "code",
      "execution_count": null,
      "metadata": {},
      "outputs": [],
      "source": [
        "# Option 4: Construct a molecular grid from user-defined pruned grids\n",
        "sectors_r = [\n",
        "    [0.25, 1.0, 1.5],   # for oxygen\n",
        "    [0.50, 1.0, 1.5],   # for carbon\n",
        "    [1.0],   # for hydrogen\n",
        "    [1.0],   # for hydrogen\n",
        "]\n",
        "sectors_deg = [\n",
        "    [10, 15, 25, 10],   # for oxygen\n",
        "    [5, 10, 20, 10],   # for carbon\n",
        "    [5, 10],   # for hydrogen\n",
        "    [5, 10],   # for hydrogen\n",
        "]\n",
        "radius = 1.0\n",
        "molgrid = MolGrid.from_pruned(\n",
        "    atnums, atcoords, radius, sectors_r, rgrid, aim_weights, sectors_deg, store=True\n",
        ")\n",
        "\n",
        "print(\"Number molecular grid points: \", molgrid.size)   # outputs 5664"
      ]
    },
    {
      "cell_type": "markdown",
      "metadata": {},
      "source": [
        "#### Integrate molecular properties over the molecular grid"
      ]
    },
    {
      "cell_type": "code",
      "execution_count": null,
      "metadata": {},
      "outputs": [],
      "source": [
        "from gbasis.wrappers import from_iodata\n",
        "from gbasis.evals.density import evaluate_density\n",
        "\n",
        "# Evaluate the electron density in the grid points\n",
        "basis = from_iodata(mol)\n",
        "rdm = mol.one_rdms[\"scf\"]\n",
        "rho = evaluate_density(rdm, basis, molgrid.points)\n",
        "\n",
        "print(\"Integral of electron density: \", molgrid.integrate(rho)) # outputs 16.00"
      ]
    },
    {
      "cell_type": "markdown",
      "metadata": {},
      "source": [
        "### 5. Cubic Grids\n",
        "\n",
        "#### Construct uniform cubic grid from three axes, the corresponding step-sizes, the origin, and the shape (number of steps in each axis)"
      ]
    },
    {
      "cell_type": "code",
      "execution_count": null,
      "metadata": {},
      "outputs": [],
      "source": [
        "import numpy as np\n",
        "from grid import UniformGrid\n",
        "\n",
        "# Make 3D cubic grid centered at the origin with points 0.01 units apart\n",
        "origin = np.array([0., 0., 0.])\n",
        "axes = np.array([[0.01, 0., 0.], [0., 0.01, 0.], [0., 0., 0.01]])\n",
        "shape = np.array([50, 50, 50])\n",
        "g = UniformGrid(origin, axes, shape, weight=\"Trapezoid\")\n",
        "\n",
        "print(\"Number of cubic grid points: \", g.size)   # outputs 125000"
      ]
    },
    {
      "cell_type": "markdown",
      "metadata": {},
      "source": [
        "#### Construct a uniform cubic grid from molecule specifications"
      ]
    },
    {
      "cell_type": "code",
      "execution_count": null,
      "metadata": {},
      "outputs": [],
      "source": [
        "# Construct a cubic grid with additional padding of 5 \n",
        "# and points 0.2 units apart\n",
        "g = UniformGrid.from_molecule(\n",
        "    atnums, atcoords, spacing=0.2, extension=5.0, rotate=True\n",
        ")\n",
        "\n",
        "print(\"Number of cubic grid points: \", g.size) # outputs 232356"
      ]
    },
    {
      "cell_type": "markdown",
      "metadata": {},
      "source": [
        "#### Construct non-uniform cubic grid from three one-dimensional (their tensor product) "
      ]
    },
    {
      "cell_type": "code",
      "execution_count": null,
      "metadata": {},
      "outputs": [],
      "source": [
        "from grid import GaussChebyshevType2, GaussLegendre, Tensor1DGrids\n",
        "\n",
        "# Make instances of 1D grids\n",
        "oned1 = GaussChebyshevType2(30)\n",
        "oned2 = GaussLegendre(20)\n",
        "oned3 = GaussLegendre(30)\n",
        "\n",
        "# Make Tensor1DGrids grid by combining 1D grids\n",
        "g = Tensor1DGrids(oned1, oned2, oned3)\n",
        "\n",
        "print(\"cubic grid # of points: \", g.size)      # outputs 18000"
      ]
    },
    {
      "cell_type": "markdown",
      "metadata": {},
      "source": [
        "## Interpolation and Differentiation:\n",
        "\n",
        "The following example interpolates the electron density in the plane containing the formaldehyde."
      ]
    },
    {
      "cell_type": "code",
      "execution_count": null,
      "metadata": {},
      "outputs": [],
      "source": [
        "import numpy as np\n",
        "\n",
        "# Sample 100 points uniformly along x and y axes\n",
        "x_vals = np.linspace(-4, 4, 100)\n",
        "y_vals = x_vals\n",
        "\n",
        "# Sample 3D points uniformly in the molecular xy-plane (z=0)\n",
        "x_vals, y_vals = np.meshgrid(x_vals, y_vals)\n",
        "x_vals, y_vals = x_vals.flatten(), y_vals.flatten()\n",
        "z_vals = np.zeros_like(x_vals)\n",
        "points = np.array([x_vals, y_vals, z_vals]).T # interpolation requires 3D points\n",
        "\n",
        "# Interpolate electron density in the xy-plane\n",
        "func_interpolation = molgrid.interpolate(rho)\n",
        "rho_inter = func_interpolation(points=points)\n",
        "\n",
        "# Compute expected electron density using GBasis\n",
        "rho_expected = evaluate_density(rdm, basis, points)\n",
        "\n",
        "# Compare interpolated and expected electron density\n",
        "max_error = np.max(abs(rho_inter - rho_expected))\n",
        "print(\"Maximum interpolation error: \", max_error) # outputs 0.219"
      ]
    },
    {
      "cell_type": "markdown",
      "metadata": {},
      "source": [
        "Compute gradient from the interpolated electron density."
      ]
    },
    {
      "cell_type": "code",
      "execution_count": null,
      "metadata": {},
      "outputs": [],
      "source": [
        "# Compute the gradient at the interpolated points\n",
        "grad_rho_inter = func_interpolation(points=points, deriv=1)"
      ]
    },
    {
      "cell_type": "markdown",
      "metadata": {},
      "source": [
        "(optional) Code for plotting the electron density in fromaldehyde plane."
      ]
    },
    {
      "cell_type": "code",
      "execution_count": null,
      "metadata": {},
      "outputs": [],
      "source": [
        "import matplotlib.pyplot as plt\n",
        "\n",
        "fig = plt.figure(figsize=(8, 6))\n",
        "ax1 = fig.add_subplot(111)\n",
        "\n",
        "# Plot the interpolated electron density as a 2D heatmap with specified color scale limits\n",
        "heatmap = ax1.imshow(rho_inter.reshape(100,100), cmap=\"viridis\", interpolation=\"none\", extent=[-4, 4, -4, 4], vmin=0, vmax=0.8)\n",
        "cbar = plt.colorbar(heatmap, ax=ax1, label=\"Electron Density\")\n",
        "cbar.ax.tick_params(labelsize=14)\n",
        "cbar.ax.set_ylabel(\"Electron Density\", fontsize=14) \n",
        "\n",
        "# Add symbols to the corresponding coordinates\n",
        "xy_coords = mol.atcoords[:, :2]\n",
        "\n",
        "symbols = ['O', 'C', 'H', 'H']\n",
        "\n",
        "for coord, symbol in zip(xy_coords, symbols):\n",
        "    ax1.text(coord[0], coord[1], symbol, color='red', ha='center', va='center', fontsize=14,fontweight='bold')\n",
        "\n",
        "ax1.tick_params(axis='both', which='both', labelsize=14)\n",
        "# Adjust the limits to fit your data and set labels and title\n",
        "ax1.set_xlim((-4, 4))\n",
        "ax1.set_ylim((-4, 4))\n",
        "ax1.set_xlabel(\"X\", fontsize=14)\n",
        "ax1.set_ylabel(\"Y\", fontsize=14)\n",
        "ax1.set_title(\"Interpolated Electron density for formaldehyde on the molecule plane\")\n",
        "plt.show()\n"
      ]
    },
    {
      "cell_type": "markdown",
      "metadata": {},
      "source": [
        "## Solving Poisson Equation\n",
        "\n",
        "The following example solves the Poisson equation on an atomic grid for unit-charge distribution:\n",
        "\n",
        "\\begin{equation}\n",
        "    \\rho(r, \\theta, \\phi) = \\bigg( \\frac{\\alpha}{\\pi} \\bigg)^{1.5} e^{-\\alpha r_A^2},\n",
        "\\end{equation}\n",
        "where $\\alpha = 0.25$ and $r_A$ is the radius centered at the coordinate $[0, 1, 0]$."
      ]
    },
    {
      "cell_type": "code",
      "execution_count": null,
      "metadata": {},
      "outputs": [],
      "source": [
        "# import numpy as np\n",
        "# from grid.onedgrid import Simpson\n",
        "# from grid.poisson import solve_poisson_bvp\n",
        "# from grid.rtransform import BeckeRTransform, InverseRTransform\n",
        "# from scipy.special import erf\n",
        "\n",
        "# center = np.array([0, 1, 0])\n",
        "\n",
        "# def charge_distribution(x, alpha=0.25):\n",
        "#     r = np.linalg.norm(x - center, axis=1)\n",
        "#     return (alpha / np.pi) ** (3.0 / 2.0) * np.exp(-alpha * r**2.0)\n",
        "\n",
        "# def actual_potential(x, alpha=0.25):\n",
        "#     r_PC = np.linalg.norm(x - center, axis=1)\n",
        "#     desired = erf(np.sqrt(alpha) * r_PC) / r_PC\n",
        "#     desired[r_PC == 0.0] = 0.0\n",
        "#     return desired\n",
        "\n",
        "# btf = BeckeRTransform(rmin=0.0, R=1.5)\n",
        "\n",
        "# # Evaluate unit-charge density on atomic grid points\n",
        "# func_vals = charge_distribution(atgrid.points)\n",
        "\n",
        "# # Solve for the potential and evaluate it on atomic grid points\n",
        "# potential = solve_poisson_bvp(\n",
        "#         atgrid,\n",
        "#         func_vals,\n",
        "#         InverseRTransform(btf),\n",
        "#         include_origin=True,\n",
        "# )\n",
        "# potential_values = potential(atgrid.points)\n",
        "\n",
        "# # Calculate the error between actual and solved potential\n",
        "# err = np.abs(actual_potential(atgrid.points) - potential_values)\n",
        "# print(\"Mean error in potential: \")\n",
        "# print(f\"Max: {np.max(err)}, Mean: {np.mean(err)}, Std: {np.std(err)}\")\n"
      ]
    },
    {
      "cell_type": "markdown",
      "metadata": {},
      "source": [
        "## Multipole Moments\n",
        "The following example illustrates how to use Grid's moment function to calculate the dipole moment $\\mu$ of formaldehyde."
      ]
    },
    {
      "cell_type": "code",
      "execution_count": null,
      "metadata": {},
      "outputs": [],
      "source": [
        "# Dictionary of isotopic mass\n",
        "isotopic_masses = {\n",
        "    1: 1.007825, \n",
        "    6: 12.0,\n",
        "    8: 15.994915\n",
        "}\n",
        "\n",
        "# Calculate the center of mass of the molecule\n",
        "masses = np.array([isotopic_masses[atnum] for atnum in atnums])\n",
        "center = np.array([np.sum(atcoords * masses[:, None], axis=0) / np.sum(masses)])\n",
        "\n",
        "# Calculate the Cartesian moments of the electron density\n",
        "integrals, orders = molgrid.moments(\n",
        "    1, center, rho, type_mom=\"cartesian\", return_orders=True\n",
        ")\n",
        "\n",
        "result = -integrals\n",
        "# Calculate first term: sum_i Z_i (R_i - R_c)\n",
        "for i, atcoord in enumerate(atcoords):\n",
        "    # calculate Z_a (X_a - X_c)**{n_x} (Y_a - Y_c)**{n_y} (Z_a - Z_c)**{n_z}\n",
        "    cent_pts_with_order = (atcoord - center) ** orders[:, None]\n",
        "    cent_pts_with_order = np.prod(cent_pts_with_order, axis=2)\n",
        "    result += atcharges[i] * cent_pts_with_order\n",
        "\n",
        "dipole_moment = np.ravel(result[1:])        \n",
        "print(\"Dipole moment: \", dipole_moment)\n",
        "# ouputs -9.398e-01 -4.076e-04 -6.545e-06"
      ]
    }
  ],
  "metadata": {
    "kernelspec": {
      "display_name": "grid_env",
      "language": "python",
      "name": "python3"
    },
    "language_info": {
      "codemirror_mode": {
        "name": "ipython",
        "version": 3
      },
      "file_extension": ".py",
      "mimetype": "text/x-python",
      "name": "python",
      "nbconvert_exporter": "python",
      "pygments_lexer": "ipython3",
<<<<<<< HEAD
      "version": "3.10.12"
=======
      "version": "3.12.1"
>>>>>>> 475908e5
    }
  },
  "nbformat": 4,
  "nbformat_minor": 2
}<|MERGE_RESOLUTION|>--- conflicted
+++ resolved
@@ -4,7 +4,6 @@
       "cell_type": "markdown",
       "metadata": {},
       "source": [
-<<<<<<< HEAD
         "<a target=\"_blank\" href=\"https://colab.research.google.com/github/theochem/grid/blob/master/doc/notebooks/JCP_Paper.ipynb\">\n",
         "  <img src=\"https://colab.research.google.com/assets/colab-badge.svg\" alt=\"Open In Colab\"/>\n",
         "</a>"
@@ -14,8 +13,6 @@
       "cell_type": "markdown",
       "metadata": {},
       "source": [
-=======
->>>>>>> 475908e5
         "# Grid publication examples\n",
         "\n",
         "This notebook provides the examples of the use of [`qc-grid`](https://grid.qcdevs.org/index.html) provided in the publication article.\n",
@@ -622,11 +619,7 @@
       "name": "python",
       "nbconvert_exporter": "python",
       "pygments_lexer": "ipython3",
-<<<<<<< HEAD
-      "version": "3.10.12"
-=======
       "version": "3.12.1"
->>>>>>> 475908e5
     }
   },
   "nbformat": 4,
